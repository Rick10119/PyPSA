"""
Functionality to help with georeferencing and calculate distances/areas.
"""

from __future__ import annotations
<<<<<<< HEAD

__author__ = (
    "PyPSA Developers, see https://pypsa.readthedocs.io/en/latest/developers.html"
)
__copyright__ = (
    "Copyright 2015-2024 PyPSA Developers, see https://pypsa.readthedocs.io/en/latest/developers.html, "
    "MIT License"
)
=======
>>>>>>> ea13307c


import logging
from typing import TYPE_CHECKING

import cartopy.crs as ccrs
import numpy as np
from numpy.typing import ArrayLike

if TYPE_CHECKING:
    from cartopy.mpl.geoaxes import GeoAxes
    from numpy.typing import ArrayLike


logger = logging.getLogger(__name__)


<<<<<<< HEAD
def haversine_pts(a: np.ndarray | ArrayLike, b: np.ndarray | ArrayLike) -> np.ndarray:
=======
def haversine_pts(a: ArrayLike, b: ArrayLike) -> np.ndarray:
>>>>>>> ea13307c
    """
    Determine crow-flies distance between points in a and b.

    ie. distance[i] = crow-fly-distance between a[i] and b[i]

    Parameters
    ----------
    a, b : N x 2 - array of dtype float
        Geographical coordinates in longitude, latitude ordering

    Returns
    -------
    c : N - array of dtype float
        Distance in km

    See Also
    --------
    haversine : Matrix of distances between all pairs in a and b
    """
    lon0, lat0 = np.deg2rad(np.asarray(a, dtype=float)).T
    lon1, lat1 = np.deg2rad(np.asarray(b, dtype=float)).T

    c = (
        np.sin((lat1 - lat0) / 2.0) ** 2
        + np.cos(lat0) * np.cos(lat1) * np.sin((lon0 - lon1) / 2.0) ** 2
    )
    return 6371.000 * 2 * np.arctan2(np.sqrt(c), np.sqrt(1 - c))


<<<<<<< HEAD
def haversine(a: np.ndarray | ArrayLike, b: np.ndarray | ArrayLike) -> np.ndarray:
=======
def haversine(a: ArrayLike, b: ArrayLike) -> np.ndarray:
>>>>>>> ea13307c
    """
    Compute the distance in km between two sets of points in long/lat.

    One dimension of a* should be 2; longitude then latitude. Uses haversine
    formula.

    Parameters
    ----------
    a : N x 2 - array of dtype float
        Coordinates of first point, dimensions (N, 2)
    b : array-like of at most 2 dimensions
        Coordinates of second point, dimensions (M, 2)

    Returns
    -------
    distance_km : array
        2-dimensional array of distances in km between points in a, b

    Examples
    --------
    >>> haversine([10.1, 52.6], [[10.8, 52.1], [-34, 56.], [12.1, 53.1]])
    array([[  73.15416698, 2836.6707696 ,  145.34871388]])

    See Also
    --------
    haversine_pts : Determine pointwise crow-fly distance
    """

    #
<<<<<<< HEAD
    def ensure_dimensions(arr: np.ndarray | ArrayLike) -> np.ndarray:
        """
        Ensure correct shape for haversine calculation.

        Parameters
        ----------
        arr :
            Array to check
=======
    def ensure_dimensions(a: ArrayLike) -> np.ndarray:
        a = np.asarray(a)
>>>>>>> ea13307c

        Returns
        -------
        array:
            N x 2 array

        """
        arr = np.asarray(arr)

        if arr.ndim == 1:
            arr = arr[np.newaxis, :]

        if arr.shape[1] != 2:
            msg = "Array must have shape (N, 2)"
            raise ValueError(msg)

        return arr

    a = ensure_dimensions(a)
    b = ensure_dimensions(b)

    return haversine_pts(a[np.newaxis, :], b[:, np.newaxis])


def compute_bbox(
    x: ArrayLike, y: ArrayLike, margin: float = 0
) -> tuple[tuple[float, float], tuple[float, float]]:
    """
    Compute bounding box for given x, y coordinates.

    Also adds a margin around the bounding box, if desired. Defaults to 0.

    Parameters
    ----------
    x, y : array-like
        Arrays of x and y coordinates
    margin : float, optional
        Margin around the bounding box, by default 0

    Returns
    -------
    tuple
        Tuple of two tuples, representing the lower left (x1, y1) and upper right
        (x2, y2) corners of the bounding box

    """
    # set margins
    pos = np.asarray((x, y))
    minxy, maxxy = pos.min(axis=1), pos.max(axis=1)
    xy1 = minxy - margin * (maxxy - minxy)
    xy2 = maxxy + margin * (maxxy - minxy)
    return tuple(xy1), tuple(xy2)


def get_projection_from_crs(crs: int | str) -> ccrs.Projection:
    """
    Get cartopy projection from EPSG code or proj4 string.

    If the projection is not found, a warning is issued and the default
    PlateCarree projection is returned.

    Parameters
    ----------
    crs : int | str
        EPSG code or proj4 string

    Returns
    -------
    projection : cartopy.crs.Projection
        Cartopy projection object

    """
    try:
        return ccrs.epsg(crs)
    except ValueError:
        pass

    if crs != 4326 and not crs.endswith("4326"):
        logger.warning(
            "Could not find projection for '%s'. Falling back to latlong.", crs
        )

    return ccrs.PlateCarree()


def get_projected_area_factor(ax: GeoAxes, original_crs: int | str = 4326) -> float:
    """
    Get scale of current vs original projection in terms of area.

    The default 'original crs' is assumed to be 4326, which translates
    to the cartopy default cartopy.crs.PlateCarree()
    """
    if not hasattr(ax, "projection"):
        return 1
    x1, x2, y1, y2 = ax.get_extent()
    pbounds = get_projection_from_crs(original_crs).transform_points(
        ax.projection, np.array([x1, x2]), np.array([y1, y2])
    )

    return np.sqrt(
        abs((x2 - x1) * (y2 - y1)) / abs((pbounds[0] - pbounds[1])[:2].prod())
    )<|MERGE_RESOLUTION|>--- conflicted
+++ resolved
@@ -3,18 +3,6 @@
 """
 
 from __future__ import annotations
-<<<<<<< HEAD
-
-__author__ = (
-    "PyPSA Developers, see https://pypsa.readthedocs.io/en/latest/developers.html"
-)
-__copyright__ = (
-    "Copyright 2015-2024 PyPSA Developers, see https://pypsa.readthedocs.io/en/latest/developers.html, "
-    "MIT License"
-)
-=======
->>>>>>> ea13307c
-
 
 import logging
 from typing import TYPE_CHECKING
@@ -31,11 +19,7 @@
 logger = logging.getLogger(__name__)
 
 
-<<<<<<< HEAD
-def haversine_pts(a: np.ndarray | ArrayLike, b: np.ndarray | ArrayLike) -> np.ndarray:
-=======
 def haversine_pts(a: ArrayLike, b: ArrayLike) -> np.ndarray:
->>>>>>> ea13307c
     """
     Determine crow-flies distance between points in a and b.
 
@@ -65,11 +49,7 @@
     return 6371.000 * 2 * np.arctan2(np.sqrt(c), np.sqrt(1 - c))
 
 
-<<<<<<< HEAD
-def haversine(a: np.ndarray | ArrayLike, b: np.ndarray | ArrayLike) -> np.ndarray:
-=======
 def haversine(a: ArrayLike, b: ArrayLike) -> np.ndarray:
->>>>>>> ea13307c
     """
     Compute the distance in km between two sets of points in long/lat.
 
@@ -99,8 +79,7 @@
     """
 
     #
-<<<<<<< HEAD
-    def ensure_dimensions(arr: np.ndarray | ArrayLike) -> np.ndarray:
+    def ensure_dimensions(a: np.ndarray | ArrayLike) -> np.ndarray:
         """
         Ensure correct shape for haversine calculation.
 
@@ -108,10 +87,6 @@
         ----------
         arr :
             Array to check
-=======
-    def ensure_dimensions(a: ArrayLike) -> np.ndarray:
-        a = np.asarray(a)
->>>>>>> ea13307c
 
         Returns
         -------
@@ -119,16 +94,16 @@
             N x 2 array
 
         """
-        arr = np.asarray(arr)
+        a = np.asarray(a)
 
-        if arr.ndim == 1:
-            arr = arr[np.newaxis, :]
+        if a.ndim == 1:
+            a = a[np.newaxis, :]
 
-        if arr.shape[1] != 2:
+        if a.shape[1] != 2:
             msg = "Array must have shape (N, 2)"
             raise ValueError(msg)
 
-        return arr
+        return a
 
     a = ensure_dimensions(a)
     b = ensure_dimensions(b)
@@ -160,7 +135,7 @@
     """
     # set margins
     pos = np.asarray((x, y))
-    minxy, maxxy = pos.min(axis=1), pos.max(axis=1)
+    minxy, maxxy = np.nanmin(pos, axis=1), np.nanmax(pos, axis=1)
     xy1 = minxy - margin * (maxxy - minxy)
     xy2 = maxxy + margin * (maxxy - minxy)
     return tuple(xy1), tuple(xy2)
